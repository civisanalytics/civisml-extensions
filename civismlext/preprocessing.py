--- conflicted
+++ resolved
@@ -118,11 +118,9 @@
             # need to keep track of missing values internally for fill_value
             if self.dummy_na or any(X[col].isnull()):
                 levels[col].extend([self._nan_sentinel])
-<<<<<<< HEAD
         log.debug("Categories (including nulls) for each column: %s",
                   "; ".join('"%s": %d' % (c, len(l))
                             for c, l in levels.items()))
-=======
         if warn_list:
             warnings.warn("The following categorical column(s) have a large "
                           "number of categories. Are you sure you wish to "
@@ -130,7 +128,6 @@
                           ("; ".join(['"%s": %d categories' % (c, l)
                                       for c, l in warn_list.items()])),
                           RuntimeWarning)
->>>>>>> 4c84e9c1
         return levels
 
     def _create_col_names(self, X):
