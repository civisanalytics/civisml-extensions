--- conflicted
+++ resolved
@@ -4,18 +4,12 @@
 The format is based on [Keep a Changelog](http://keepachangelog.com/)
 and this project adheres to [Semantic Versioning](http://semver.org/).
 
-<<<<<<< HEAD
 ## [0.1.1] - 2017-09-13
 
 ### Fixed
 - Fixed version requirements for scikit-learn to properly import `MaskedArray` (#4).
-=======
-## Unreleased
-
-### Fixed
 - In the stacking estimators, get_params no longer throws index error
-  when `estimator_list` is an empty list (#6)
->>>>>>> 61241de9
+  when `estimator_list` is an empty list (#6).
 
 ## [0.1.0] - 2017-09-12
 
