--- conflicted
+++ resolved
@@ -7,12 +7,9 @@
 ## Unreleased
 
 ### Added
-<<<<<<< HEAD
 - Added debug log emits for the ``DataFrameETL`` transformer (#24, #27)
-=======
 - Emit a warning if the user attempts to expand a column with
   too many categories (#25, #26)
->>>>>>> 4c84e9c1
 
 ## [0.1.6] - 2018-1-12
 
